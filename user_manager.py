--- conflicted
+++ resolved
@@ -192,25 +192,12 @@
                 st.session_state.sync_state = saved_state
                 self._save_sync_state()
         
-        # Enhanced connection status - actually test the credentials
-        connected = False
-        gdrive = None
-        try:
-            from cloud_storage import GoogleDriveManager
-            gdrive = GoogleDriveManager()
-            connected = gdrive.load_saved_credentials()
-            if connected and gdrive.service:
-                # Test connection with a simple API call
-                try:
-                    gdrive.service.about().get(fields="user").execute()
-                    st.session_state.gdrive_connected = True
-                    st.session_state.gdrive_manager = gdrive
-                except Exception:
-                    connected = False
-                    st.session_state.gdrive_connected = False
-        except Exception:
-            connected = False
-            st.session_state.gdrive_connected = False
+        # Check connection status
+        connected = (
+            'gdrive_credentials' in st.session_state or 
+            'GDRIVE_CREDENTIALS' in os.environ or 
+            os.path.exists('.gdrive_credentials.json')
+        )
         
         if connected:
             # CONNECTED STATE
@@ -224,149 +211,45 @@
             
             st.divider()
             
-            # Enhanced Folder Management and Auto-Processing
+            # Folder selection and sync
             try:
+                from cloud_storage import GoogleDriveManager
                 from config import Config
                 import shutil
                 from pathlib import Path
                 
+                gdrive = GoogleDriveManager()
                 config = Config()
-                # Use the gdrive manager we already initialized and tested
                 
-                st.markdown("### 📁 Google Drive Management")
-                
-                # Show connection info
-                try:
-                    user_info = gdrive.service.about().get(fields="user").execute()
-                    st.info(f"📧 Connected as: {user_info['user']['displayName']} ({user_info['user']['emailAddress']})")
-                except:
-                    pass
-                
-                # FORCE USE SOPs FOLDER - IGNORE CONFIG
-                SOPS_FOLDER_ID = "1etIfvZ8BNzCTkJ-X70fLoMa4E-KTb-zh"
-                
-                # Initialize persistent tracking
-                if 'monitored_folder_id' not in st.session_state:
-                    st.session_state.monitored_folder_id = None
-                if 'processed_file_ids' not in st.session_state:
-                    st.session_state.processed_file_ids = set()
-                
-                with st.spinner("Loading folders..."):
-                    # Get subfolders from SOPs folder
-                    subfolders = gdrive.list_folders(SOPS_FOLDER_ID)
+                if gdrive.load_saved_credentials():
+                    st.markdown("### 📁 Select Folder to Sync")
                     
-                    # Create folder options
-                    folder_options = {
-                        "📂 SOPs (Main Folder)": SOPS_FOLDER_ID
-                    }
+                    # Debug: Show what folder ID we're using
+                    st.info(f"📍 Using folder ID: {config.GOOGLE_DRIVE_FOLDER_ID}")
+                    st.info(f"📍 Environment override: {os.getenv('GOOGLE_DRIVE_FOLDER_ID', 'Not set')}")
                     
-                    for folder in subfolders:
-                        folder_options[f"📁 {folder['name']}"] = folder['id']
-                
-                # Folder selection
-                selected_folder_name = st.selectbox(
-                    "Choose folder to sync:",
-                    options=list(folder_options.keys()),
-                    key="integration_folder_select"
-                )
-                
-                if selected_folder_name:
-                    folder_id = folder_options[selected_folder_name]
+                    # FORCE USE SOPs FOLDER - IGNORE CONFIG
+                    SOPS_FOLDER_ID = "1etIfvZ8BNzCTkJ-X70fLoMa4E-KTb-zh"
                     
-                    # Get document count with progress
-                    with st.spinner(f"Counting documents in {selected_folder_name}..."):
-                        documents = gdrive.list_documents(folder_id)
-                    
-                    st.info(f"📄 **{len(documents)} documents** found in {selected_folder_name}")
-                    
-                    # Real-time monitoring and new file detection
-                    st.divider()
-                    st.markdown("### 🔄 Real-time File Monitoring")
-                    
-                    # Set this folder as monitored
-                    if st.button("🎯 Monitor This Folder", type="secondary"):
-                        st.session_state.monitored_folder_id = folder_id
-                        st.session_state.monitored_folder_name = selected_folder_name
+                    with st.spinner("Loading folders..."):
+                        # Get subfolders from SOPs folder
+                        subfolders = gdrive.list_folders(SOPS_FOLDER_ID)
                         
-                        # Get current file IDs for baseline
-                        current_files = gdrive.list_documents(folder_id)
-                        st.session_state.processed_file_ids = {doc['id'] for doc in current_files}
+                        # Create folder options
+                        folder_options = {
+                            "📂 SOPs (Main Folder)": SOPS_FOLDER_ID
+                        }
                         
-                        st.success(f"✅ Now monitoring: {selected_folder_name}")
-                        st.info("💡 New files will be detected when you click 'Process New Files'")
-                        st.rerun()
-                    
-                    # Show monitoring status
-                    if st.session_state.monitored_folder_id == folder_id:
-                        st.success(f"👁️ **Currently monitoring**: {selected_folder_name}")
+                        for folder in subfolders:
+                            folder_options[f"📁 {folder['name']}"] = folder['id']
                         
-<<<<<<< HEAD
-                        # Process new files button
-                        col1, col2 = st.columns(2)
-                        with col1:
-                            if st.button("🔍 Process New Files", type="primary"):
-                                with st.spinner("Checking for new files..."):
-                                    # Get current files
-                                    current_files = gdrive.list_documents(folder_id)
-                                    current_file_ids = {doc['id'] for doc in current_files}
-                                    
-                                    # Find new files
-                                    new_file_ids = current_file_ids - st.session_state.processed_file_ids
-                                    new_files = [doc for doc in current_files if doc['id'] in new_file_ids]
-                                    
-                                    if new_files:
-                                        st.success(f"🆕 Found {len(new_files)} new files!")
-                                        
-                                        # Show new files
-                                        for new_file in new_files:
-                                            st.info(f"📄 NEW: {new_file['name']}")
-                                        
-                                        # Auto-process new files
-                                        with st.spinner(f"Auto-processing {len(new_files)} new files..."):
-                                            processed_count = 0
-                                            
-                                            for new_file in new_files:
-                                                try:
-                                                    # Download file
-                                                    file_info = gdrive.download_file(new_file['id'], new_file['name'], config.SOP_FOLDER)
-                                                    
-                                                    if file_info:
-                                                        # Process into knowledge base
-                                                        from document_processor import DocumentProcessor
-                                                        from embeddings_manager import EmbeddingsManager
-                                                        from vector_db import VectorDatabase
-                                                        
-                                                        doc_processor = DocumentProcessor()
-                                                        embeddings_manager = EmbeddingsManager(config.GEMINI_API_KEY)
-                                                        vector_db = VectorDatabase(config.CHROMA_PERSIST_DIR)
-                                                        
-                                                        # Process file
-                                                        documents_data = doc_processor.process_file(file_info['path'])
-                                                        texts = [doc['content'] for doc in documents_data]
-                                                        embeddings = embeddings_manager.create_embeddings(texts)
-                                                        vector_db.add_documents(documents_data, embeddings)
-                                                        
-                                                        processed_count += 1
-                                                        st.session_state.processed_file_ids.add(new_file['id'])
-                                                        
-                                                except Exception as e:
-                                                    st.warning(f"⚠️ Failed to process {new_file['name']}: {str(e)}")
-                                            
-                                            if processed_count > 0:
-                                                st.success(f"✅ Successfully processed {processed_count} new files into knowledge base!")
-                                                st.balloons()
-                                            else:
-                                                st.error("❌ No files were successfully processed")
-                                    else:
-                                        st.info("✅ No new files found - everything up to date!")
+                        # Folder selection
+                        selected_folder_name = st.selectbox(
+                            "Choose folder to sync:",
+                            options=list(folder_options.keys()),
+                            key="integration_folder_select"
+                        )
                         
-                        with col2:
-                            if st.button("⏹️ Stop Monitoring"):
-                                st.session_state.monitored_folder_id = None
-                                st.session_state.processed_file_ids = set()
-                                st.success("Monitoring stopped")
-                                st.rerun()
-=======
                         if selected_folder_name:
                             folder_id = folder_options[selected_folder_name]
                             
@@ -567,13 +450,7 @@
                                         st.text(f"... and {len(documents) - 10} more files")
                 else:
                     st.error("❌ Failed to load Google Drive credentials")
->>>>>>> b18e3e15
                     
-                    elif st.session_state.monitored_folder_id:
-                        other_folder = st.session_state.get('monitored_folder_name', 'another folder')
-                        st.info(f"👁️ Currently monitoring: {other_folder}")
-                        st.caption("Select this folder and click 'Monitor This Folder' to switch")
-                
             except Exception as e:
                 st.error(f"❌ Error: {str(e)}")
                 import traceback
@@ -627,9 +504,9 @@
                 
                 # Accept either code or full URL
                 auth_input = st.text_area("📝 Paste authorization code OR full redirect URL:", 
-                                        key="auth_input",
-                                        height=100,
-                                        placeholder="Either:\n- 4/0AQlEd8w-vniMX...\nOR\n- http://localhost/?state=...&code=4/0AQlEd8w-vniMX...")
+                                         key="auth_input",
+                                         height=100,
+                                         placeholder="Either:\n- 4/0AQlEd8w-vniMX...\nOR\n- http://localhost/?state=...&code=4/0AQlEd8w-vniMX...")
                 
                 if auth_input and st.button("✅ Complete Connection"):
                     try:
